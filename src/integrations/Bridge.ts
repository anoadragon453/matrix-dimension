--- conflicted
+++ resolved
@@ -1,11 +1,8 @@
 import { Integration } from "./Integration";
 import BridgeRecord from "../db/models/BridgeRecord";
 import { AvailableNetworks, LinkedChannels } from "../bridges/IrcBridge";
-<<<<<<< HEAD
+import { PortalInfo, PuppetInfo } from "../bridges/TelegramBridge";
 import { WebhookConfiguration } from "../bridges/models/webhooks";
-=======
-import { PortalInfo, PuppetInfo } from "../bridges/TelegramBridge";
->>>>>>> 570348fa
 
 export class Bridge extends Integration {
     constructor(bridge: BridgeRecord, public config: any) {
@@ -27,14 +24,13 @@
     links: LinkedChannels;
 }
 
-<<<<<<< HEAD
-export interface WebhookBridgeConfiguration {
-    webhooks: WebhookConfiguration[];
-=======
 export interface TelegramBridgeConfiguration {
     botUsername: string;
     linked: number[];
     portalInfo: PortalInfo;
     puppet: PuppetInfo;
->>>>>>> 570348fa
+}
+
+export interface WebhookBridgeConfiguration {
+    webhooks: WebhookConfiguration[];
 }