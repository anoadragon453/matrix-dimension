export interface FE_Integration {
    category: "bot" | "complex-bot" | "bridge" | "widget";
    type: string;
    requirements: FE_IntegrationRequirement[];
    isEncryptionSupported: boolean;
    displayName: string;
    avatarUrl: string;
    description: string;
    isEnabled: boolean;
    isPublic: boolean;
    isOnline: boolean;

    // Used by us
    _inRoom: boolean;
    _isUpdating: boolean;
    _isSupported: boolean;
    _notSupportedReason: string;
}

export interface FE_SimpleBot extends FE_Integration {
    userId: string;
}

export interface FE_ComplexBot<T> extends FE_Integration {
    notificationUserId: string;
    botUserId?: string;
    config: T;
}

export interface FE_Bridge<T> extends FE_Integration {
    config: T;
}

export interface FE_StickerPack extends FE_Integration {
    id: number;
    author: {
        type: "none" | "twitter" | "mx-user";
        name: string;
        reference: string;
    };
    license: {
        name: string;
        urlPath: string;
    };
    stickers: FE_Sticker[];
}

export interface FE_UserStickerPack extends FE_StickerPack {
    isSelected: boolean;
}

export interface FE_Sticker {
    id: number;
    name: string;
    description: string;
    image: {
        mxc: string;
        mimetype: string;
    };
    thumbnail: {
        mxc: string;
        width: number;
        height: number;
    };
}

export interface FE_BigBlueButtonJoin {
    // The meeting URL the client should load to join the meeting
    url: string;
}

export interface FE_StickerConfig {
    enabled: boolean;
    stickerBot: string;
    managerUrl: string;
}

export interface FE_Widget extends FE_Integration {
    options: any;
}

export interface FE_EtherpadWidget extends FE_Widget {
    options: {
        defaultUrl: string;
    };
}

export interface FE_JitsiWidget extends FE_Widget {
    options: {
        jitsiDomain: string;
        scriptUrl: string;
        useDomainAsDefault: boolean;
    };
}

<<<<<<< HEAD
export interface FE_BigBlueButtonWidget extends FE_Widget {
    options: {
        conferenceUrl: string;
=======
export interface FE_WhiteBoardWidget extends FE_Widget {
    options: {
        defaultUrl: string;
>>>>>>> 9131ad9b
    };
}

export interface FE_IntegrationRequirement {
    condition: "publicRoom" | "canSendEventTypes" | "userInRoom";
    argument: any;
    expectedValue: any;
}<|MERGE_RESOLUTION|>--- conflicted
+++ resolved
@@ -93,15 +93,15 @@
     };
 }
 
-<<<<<<< HEAD
 export interface FE_BigBlueButtonWidget extends FE_Widget {
     options: {
         conferenceUrl: string;
-=======
+    };
+}
+
 export interface FE_WhiteBoardWidget extends FE_Widget {
     options: {
         defaultUrl: string;
->>>>>>> 9131ad9b
     };
 }
 
