<div id="jitsiContainer">
</div>

<div class="join-conference-wrapper">
    <div class="join-conference-boat">
        <div *ngIf="!isJoined" class="join-conference-prompt">
            <h3>Jitsi Video Conference</h3>
            <button type="button" (click)="joinConference()" class="btn btn-primary btn-large">
<<<<<<< HEAD
                Join Conference
            </button><br>
            <label>
                Start camera:
                <input type="checkbox" name="toggleVideo" [(ngModel)]="toggleVideo" />
            </label>
=======
                {{'Join Conference' | translate}}
            </button>
>>>>>>> c0e83689
        </div>
    </div>
</div><|MERGE_RESOLUTION|>--- conflicted
+++ resolved
@@ -6,17 +6,12 @@
         <div *ngIf="!isJoined" class="join-conference-prompt">
             <h3>Jitsi Video Conference</h3>
             <button type="button" (click)="joinConference()" class="btn btn-primary btn-large">
-<<<<<<< HEAD
-                Join Conference
+                {{'Join Conference' | translate}}
             </button><br>
             <label>
-                Start camera:
+                {{'Start camera:' | translate}}
                 <input type="checkbox" name="toggleVideo" [(ngModel)]="toggleVideo" />
             </label>
-=======
-                {{'Join Conference' | translate}}
-            </button>
->>>>>>> c0e83689
         </div>
     </div>
 </div>