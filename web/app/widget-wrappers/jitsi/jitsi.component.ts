import { Component, OnDestroy, OnInit } from "@angular/core";
import { ActivatedRoute } from "@angular/router";
import * as $ from "jquery";
import { FE_JitsiWidget } from "../../shared/models/integration";
import { WidgetApiService } from "../../shared/services/integrations/widget-api.service";
import { Subscription } from "rxjs/Subscription";
import { ScalarWidgetApi } from "../../shared/services/scalar/scalar-widget.api";
import { CapableWidget } from "../capable-widget";

declare var JitsiMeetExternalAPI: any;

@Component({
    selector: "my-jitsi-widget-wrapper",
    templateUrl: "jitsi.component.html",
    styleUrls: ["jitsi.component.scss"],
})
export class JitsiWidgetWrapperComponent extends CapableWidget implements OnInit, OnDestroy {

    public isJoined = false;
    public toggleVideo = false;

    private domain: string;
    private conferenceId: string;
    private displayName: string;
    private avatarUrl: string;
    private userId: string;
    private isAudioOnly: boolean;
    private jitsiApiObj: any;
    private jitsiApiSubscription: Subscription;

    constructor(activatedRoute: ActivatedRoute, private widgetApi: WidgetApiService) {
        super();
        this.supportsAlwaysOnScreen = true;

        let params: any = activatedRoute.snapshot.queryParams;

        this.domain = params.domain;
        this.conferenceId = params.conferenceId || params.confId;
        this.displayName = params.displayName;
        this.avatarUrl = params.avatarUrl;
<<<<<<< HEAD
        this.userId = params.userId || params.email; // Riot uses `email` when placing a conference call
        this.isAudioOnly = params.isAudioOnly === 'true';

        this.toggleVideo = !this.isAudioOnly;
=======
        this.userId = params.userId || params.email; // Element uses `email` when placing a conference call
>>>>>>> 257beca7

        // Set the widget ID if we have it
        ScalarWidgetApi.widgetId = params.widgetId;
    }

    public ngOnInit() {
        super.ngOnInit();
        this.widgetApi.getWidget("jitsi").then(integration => {
            const widget = <FE_JitsiWidget>integration;
            $.getScript(widget.options.scriptUrl);

            if (!this.domain) {
                // Always fall back to jitsi.riot.im to maintain compatibility with widgets created by Element.
                this.domain = widget.options.useDomainAsDefault ? widget.options.jitsiDomain : "jitsi.riot.im";
            }
        });
        this.jitsiApiSubscription = ScalarWidgetApi.requestReceived.subscribe(request => {
            if (!this.isJoined) {
                return;
            }

            switch (request.action) {
                case "audioToggle":
                    this.jitsiApiObj.executeCommand('toggleAudio');
                    break;
                case "audioMute":
                    this.jitsiApiObj.isAudioMuted().then((muted) => {
                        // Toggle audio if Jitsi is not currently muted
                        if (!muted) {
                            this.jitsiApiObj.executeCommand('toggleAudio');
                        }
                    });
                    break;
                case "audioUnmute":
                    this.jitsiApiObj.isAudioMuted().then((muted) => {
                        // Toggle audio if Jitsi is currently muted
                        if (muted) {
                            this.jitsiApiObj.executeCommand('toggleAudio');
                        }
                    });
                    break;
                default:
                    // Unknown command sent
                    return;
            }

            ScalarWidgetApi.replyAcknowledge(request);
        });
    }

    public joinConference() {
        $(".join-conference-wrapper").hide();
        $("#jitsiContainer").show();

        ScalarWidgetApi.sendSetAlwaysOnScreen(true);

        this.jitsiApiObj = new JitsiMeetExternalAPI(this.domain, {
            width: "100%",
            height: "100%",
            parentNode: document.querySelector("#jitsiContainer"),
            roomName: this.conferenceId,
            interfaceConfigOverwrite: {
                SHOW_JITSI_WATERMARK: false,
                SHOW_WATERMARK_FOR_GUESTS: false,
                MAIN_TOOLBAR_BUTTONS: [],
                VIDEO_LAYOUT_FIT: "height",
            }
        });
        if (this.displayName) this.jitsiApiObj.executeCommand("displayName", this.displayName);
        if (this.avatarUrl) this.jitsiApiObj.executeCommand("avatarUrl", this.avatarUrl.toString());
        if (this.userId) this.jitsiApiObj.executeCommand("email", this.userId);
        if (this.isAudioOnly === this.toggleVideo) this.jitsiApiObj.executeCommand("toggleVideo");

        this.jitsiApiObj.on("readyToClose", () => {
            this.isJoined = false;
            ScalarWidgetApi.sendSetAlwaysOnScreen(false);
            $(".join-conference-wrapper").show();
            $("#jitsiContainer").hide().html("");
        });

        this.isJoined = true;
    }

    public ngOnDestroy() {
        if (this.jitsiApiSubscription) this.jitsiApiSubscription.unsubscribe();
    }

    protected onCapabilitiesSent(): void {
        super.onCapabilitiesSent();
        ScalarWidgetApi.sendSetAlwaysOnScreen(false);
    }

}<|MERGE_RESOLUTION|>--- conflicted
+++ resolved
@@ -38,14 +38,9 @@
         this.conferenceId = params.conferenceId || params.confId;
         this.displayName = params.displayName;
         this.avatarUrl = params.avatarUrl;
-<<<<<<< HEAD
-        this.userId = params.userId || params.email; // Riot uses `email` when placing a conference call
+        this.userId = params.userId || params.email; // Element uses `email` when placing a conference call
         this.isAudioOnly = params.isAudioOnly === 'true';
-
         this.toggleVideo = !this.isAudioOnly;
-=======
-        this.userId = params.userId || params.email; // Element uses `email` when placing a conference call
->>>>>>> 257beca7
 
         // Set the widget ID if we have it
         ScalarWidgetApi.widgetId = params.widgetId;
